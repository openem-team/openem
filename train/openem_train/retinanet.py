""" Wrapper to invoke retinanet training scripts from openem """

import subprocess
import os
import csv
import pandas as pd
import cv2
import numpy as np

from collections import namedtuple
from pprint import pprint

from openem_train.util import utils
from openem_train.util.roi_transform import RoiTransform
from openem_train.util.img_augmentation import resizeAndFill

import progressbar

FishBoxDetection = namedtuple(
    'FishBoxDetection',
    ['video_id', 'frame', 'x', 'y', 'width', 'height', 'theta', 'class_id'])

def prep(config):
    """ Generates a csv file compatible with retinanet training script
        outputs it in the OPENEM_WORK area for subsequent commands to use
    """

    work_dir = config.work_dir()
    retinanet_dir = os.path.join(work_dir, "retinanet")
    species_csv = os.path.join(retinanet_dir, "species.csv")
    retinanet_csv = os.path.join(retinanet_dir, "totalPopulation.csv")

    os.makedirs(retinanet_dir, exist_ok=True)

    # Generate the species csv file first
    # This is a csv file with each species on a new line, with no
    # header
    species=[]
    for idx,name in enumerate(config.species()):
        species.append({'species': name,
                        'id': idx})
    species_df = pd.DataFrame(columns=['species', 'id'], data=species)
    species_df.to_csv(species_csv, header=False, index=False)

    # Generate the annotations csv for retinanet; this is in the format
    # from the keras_retinanet.preprocessing.csv_generator module
    # img_file, x1, y1, x2, y2, class_name = row
    # Where x1,y1 and x2,y2 represent the diagonal across a box annotation
    # Also valid row is
    # image_file,,,,,
    # This represents an image file with no annotations; it is ignored by
    # the preprocessor in keras_retinanet

    # Before we start converting/transforming we setup the roi transform
    # object and figure out if we are in line or box mode
    roi_transform = RoiTransform(config)
    length = pd.read_csv(config.length_path())

    keys = length.keys()
    linekeys=['x1','x2','y1','y2']
    boxkeys=['x','y','width','height','theta']
    if all(x in keys for x in linekeys):
        lineMode = True
    elif all(x in keys for x in boxkeys):
        lineMode = False

    retinanet_cols=['img_file', 'x1', 'y1', 'x2', 'y2', 'class_name']
    retinanet_df = pd.DataFrame(columns=retinanet_cols)

    bar = progressbar.ProgressBar(max_value=len(length), redirect_stdout=True)
    # Iterate over each row in the length.csv and make a retinanet.csv
    for sample, row in bar(length.iterrows()):
        # Ignore no detections for retinanet csv
        if row.species_id == 0:
            continue


        # Construct image path (either png or jpg)
        jpg_image_file = os.path.join(config.train_rois_dir(),
                                      row.video_id,
                                      f"{row.frame:04d}.jpg")
        png_image_file = os.path.join(config.train_rois_dir(),
                                      row.video_id,
                                      f"{row.frame:04d}.png")

        if os.path.exists(jpg_image_file):
            image_file = jpg_image_file
        elif os.path.exists(png_image_file):
            image_file = png_image_file

        img_data = cv2.imread(image_file)

        # TODO: Don't use detection width/height here, needs to be in
        # image coordinates...
        tform = roi_transform.transform_for_clip(
            row.video_id,
            dst_w=img_data.shape[1],
            dst_h=img_data.shape[0])

        # Species id in openem is 1-based index
        species_id_0 = row.species_id - 1
        species_name = config.species()[species_id_0]

        # OpenEM detection csv is in image coordinates, need to convert
        # that to roi coordinates because that is what we train on.
        # Logic is pretty similar for line+aspect ratio and box style
        # annotations
        if lineMode:
            aspect_ratio = config.aspect_ratios()[species_id_0]
            coords_image = np.array([[row.x1,
                                      row.y1],
                                     [row.x2,
                                      row.y2]])
            if tform:
                coords_roi = tform.inverse(coords_image)
            else:
                # There is no transform
                coords_roi = coords_image
            coords_box0, coords_box1 = utils.bbox_for_line(coords_roi[0,:],
                                                           coords_roi[1,:],
                                                           aspect_ratio)
        else:
            # Make the row a detection object (in image coords)
            detection_image = FishBoxDetection(
                video_id=row.video_id,
                frame=row.frame,
                x=row.x, y=row.y,
                width=row.width,
                height=row.height,
                theta=row.theta,
                class_id=row.species_id
            )
            rotated_detection_image = utils.rotate_detection(detection_image)
            # Box is now converted from x,y,w,h to 4 points representing each
            # corner
            # We translate all 4 points
            if tform:
                coords_roi = tform.inverse(rotated_detecion_image)
            else:
                # There is no transform
                coords_roi = rotated_detection_image

            topLeftIdx,bottomRightIdx=utils.find_corners(coords_roi)
            # These are now the diagnol representing the bounding box.
            coords_box0=coords_roi[topLeftIdx]
            coords_box1=coords_roi[bottomRightIdx]


        # Coords are ints for retinanet
        coords_box0=np.round(coords_box0).astype(np.int)
        coords_box1=np.round(coords_box1).astype(np.int)

        zero=np.array([0,0])
        negative=np.max([coords_box0 < zero, coords_box1 < zero])

        if negative == True:
            print(f"WARNING:\tLocalization went off ROI, line {sample}")
            print(f"\t\t {row.video_id}, frame={row.frame}")
            continue

        # Make the datum and append it to the big dataframe
        datum={'img_file' : image_file,
               'class_name' : species_name,
               'x1': coords_box0[0],
               'y1': coords_box0[1],
               'x2': coords_box1[0],
               'y2': coords_box1[1]}

        retinanet_df = retinanet_df.append(pd.DataFrame(columns=retinanet_cols,
                                                        data=[datum]))

    retinanet_df.to_csv(retinanet_csv, index=False, header=False)

def getPopulationStats(config, df):
    stats={}
    total=len(df)
    for name in config.species():
        count = len(df[df.class_name==name])
        stats[name] = (count, count/total)
    return stats

def split(config):
    work_dir = config.work_dir()
    retinanet_dir = os.path.join(work_dir, "retinanet")
    totalPopulation_csv = os.path.join(retinanet_dir, "totalPopulation.csv")
    annotations_csv = os.path.join(retinanet_dir, "annotations.csv")
    validation_csv = os.path.join(retinanet_dir, "validation.csv")
    retinanet_cols=['img_file', 'x1', 'y1', 'x2', 'y2', 'class_name']
    total_df = pd.read_csv(totalPopulation_csv,
                           header=None,
                           names=retinanet_cols)
    if config.detect_do_validation():
        random_seed = config.detect_val_random_seed()
        val_population = config.detect_val_population()
        print(f"Generating validation data set {val_population*100}% @ RS:{random_seed}")
        train_pop = 1.0 - val_population

        videos_list=total_df['img_file'].unique()
        videos_df=pd.DataFrame(columns=['img_file'],
                               data=videos_list)
        train_vids=videos_df.sample(frac=train_pop,
                                      random_state=random_seed)
        train_df = total_df.loc[total_df['img_file'].isin(train_vids["img_file"].tolist())]
        validation_df=total_df.drop(train_df.index)

        print("Total Population:")
        pprint(getPopulationStats(config, total_df))
        print("Train Population:")
        pprint(getPopulationStats(config, train_df))
        print("Validation Population:")
        pprint(getPopulationStats(config, validation_df))
        train_df.to_csv(annotations_csv, index=False, header=False)
        validation_df.to_csv(validation_csv, index=False, header=False)
    else:
        print("NOITICE: Not configured to do validation")
        print("Total Population:")
        pprint(getPopulationStats(config, total_df))
        total_df.to_csv(annotations_csv, index=False, header=False)

def train(config):
    work_dir = config.work_dir()
    retinanet_dir = os.path.join(work_dir, "retinanet")
    annotations_csv = os.path.join(retinanet_dir, "annotations.csv")
    validation_csv = os.path.join(retinanet_dir, "validation.csv")
    species_csv = os.path.join(retinanet_dir, "species.csv")
    snapshot_dir = os.path.join(retinanet_dir, "train_snapshots")
    log_dir = os.path.join(retinanet_dir, "train_log")
    if not os.path.exists(species_csv):
        print(f"Need to make species.csv in {work_dir}")
        print("Attempting to generate it for you from config.ini")
        with open(species_csv,'w') as csv_file:
            writer = csv.writer(csv_file)
            for species in config.species():
                print(f"\t+Adding {species}")
                writer.writerow([species])
            print("Done!")
    else:
        print("Detected Species.csv in training dir")

<<<<<<< HEAD
    train_annotations=pd.read_csv(annotations_csv, header=None, names=['vid_id', 'x1','y1','x2','y2', 'species'])
    unique_videos = train_annotations['vid_id'].unique()
    steps_per_epoch = len(unique_videos) / config.detect_batch_size()
=======
    if not os.path.exists(snapshot_dir):
        os.makedirs(snapshot_dir)


    train_annotations=pd.read_csv(annotations_csv)
    steps_per_epoch = len(train_annotations) / config.detect_batch_size()
>>>>>>> 39663658
    steps_per_epoch = int(np.floor(steps_per_epoch))
    print("Calculated steps per epoch = {steps_per_epoch}")
    os.makedirs(snapshot_dir, exist_ok=True)
    os.makedirs(log_dir, exist_ok=True)
    args = ['python',
            '/keras_retinanet/scripts/train.py',
            '--train-img-dir',
            config.train_rois_dir(),
            '--batch-size',
            str(config.detect_batch_size()),
            '--snapshot-path',
            snapshot_dir,
            '--log-dir',
            log_dir,
            '--epochs',
            str(config.detect_num_epochs()),
            '--steps-per-epoch',
            str(steps_per_epoch)
    ]

    backbone = config.detect_backbone()
    if backbone:
        args.extend(['--backbone',
                     backbone])

    patience = config.detect_patience()
    if patience:
        args.extend(['--lr-patience',
                     str(patience)])

    args.extend(['csv',
                 annotations_csv,
                 species_csv])
    if config.detect_do_validation():
        args.extend(['--val-annotations',
                     validation_csv])
    args.extend(['--image_min_side',
                 str(config.detect_height()),
                 '--image_max_side',
                 str(config.detect_width())])
    force_aspect = config.detect_force_aspect()
    if force_aspect:
        args.extend(['--force-aspect-ratio',
                     str(force_aspect)])

    cmd = " ".join(args)
    print(f"Command = {cmd}")
    p=subprocess.Popen(args)
    p.wait()
    return p.returncode

def tensorboard(config):
    work_dir = config.work_dir()
    retinanet_dir = os.path.join(work_dir, "retinanet")
    log_dir = os.path.join(retinanet_dir, "train_log")
    port = config.tensorboard_port()

    args=['tensorboard',
          '--logdir',
          log_dir,
          '--port',
          str(port)]
    p=subprocess.Popen(args)
    p.wait()
    return p.returncode

def predict(config):
    import openem
    from openem.Detect import Detection,RetinaNet
    import pandas as pd
    import cv2

    image_dims = (config.detect_height(), config.detect_width())
    retinanet = RetinaNet.RetinaNetDetector(config.detect_retinanet_path(), imageShape=image_dims)
    limit = None
    count = 0
    threshold=0
    if config.config.has_option('Detect', 'Limit'):
        limit = config.config.getint('Detect','Limit')
    if config.config.has_option('Detect', 'Threshold'):
        threshold= config.config.getfloat('Detect', 'Threshold')

    print(f"Using threshold {threshold} for up to {limit} files")

    result_csv = config.detect_inference_path()
    result_cols=['video_id',
                  'frame',
                  'x','y','w','h',
                  'det_conf','det_species']
    result_df = pd.DataFrame(columns=result_cols)
    result_df.to_csv(result_csv, header=True, index=False)
    bar = progressbar.ProgressBar(redirect_stdout=True)
    # TODO: Use test images here?
    for img_path in bar(config.train_rois()):
        path, f = os.path.split(img_path)
        frame, _ = os.path.splitext(f)
        frame=int(frame)
        video_id = os.path.basename(os.path.normpath(path))
        img = cv2.imread(img_path)
        retinanet.addImage(img)
        results = retinanet.process(threshold, frame=frame, video_id=video_id)
        image_results=results[0]
        for result in image_results:
            datum = {'video_id': result.video_id,
                     'frame': result.frame,
                     'x': result.location[0],
                     'y': result.location[1],
                     'w': result.location[2],
                     'h': result.location[3],
                     'det_species': result.species,
                     'det_conf': result.confidence}
            record = pd.DataFrame(columns=result_cols,
                                  data=[datum])
            record.to_csv(result_csv, header=False, index=False, mode='a')<|MERGE_RESOLUTION|>--- conflicted
+++ resolved
@@ -237,18 +237,12 @@
     else:
         print("Detected Species.csv in training dir")
 
-<<<<<<< HEAD
     train_annotations=pd.read_csv(annotations_csv, header=None, names=['vid_id', 'x1','y1','x2','y2', 'species'])
     unique_videos = train_annotations['vid_id'].unique()
     steps_per_epoch = len(unique_videos) / config.detect_batch_size()
-=======
     if not os.path.exists(snapshot_dir):
         os.makedirs(snapshot_dir)
 
-
-    train_annotations=pd.read_csv(annotations_csv)
-    steps_per_epoch = len(train_annotations) / config.detect_batch_size()
->>>>>>> 39663658
     steps_per_epoch = int(np.floor(steps_per_epoch))
     print("Calculated steps per epoch = {steps_per_epoch}")
     os.makedirs(snapshot_dir, exist_ok=True)
