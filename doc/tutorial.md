# Quick Start

This document is a quick start guide in how to use the OpenEM package. 

## Example data

This tutorial requires the OpenEM example data which can be downloaded via BitTorrent [here][ExampleData].

## Installation

OpenEM is distributed as a native Windows library or as a Docker image. See below for your selected option.

### Windows

* Download the library from our [releases][Releases] page.
* Follow the [instructions][TrainingEnvironment] to set up a Python environment.
* Open an Anaconda command prompt.
* Navigate to where you downloaded OpenEM.

### Docker

* Make sure you have installed nvidia-docker 2 as described [here][NvidiaDocker].
* Pull the docker image from Docker Hub:

```shell
docker pull cvisionai/openem:latest
```

* Start a bash session in the image with the volume containing the example data mounted. The default train.ini file assumes a directory structure as follows:

```
working-dir
|- openem_example_data
|- openem_work
|- openem_model
```

The openem_work and openem_model directories may be empty, and openem_example_data is the example data downloaded at the beginning of this tutorial. The following command will start the bash shell within the container with working-dir mounted to /data. The openem library is located at /openem.

```shell
nvidia-docker run --name openem --rm -ti -v <Path to working-dir>:/data cvisionai/openem bash
```

If using any X11 code, it is important to also enable X11 connections within the docker image:
```shell
nvidia-docker run --name openem --rm -ti -v <Path to working-dir>:/data -v"$HOME/.Xauthority:/root/.Xauthority:rw" --env=DISPLAY --net=host cvisionai/openem bash
```

Note: Instead of `$HOME/.Xauthority` one should use the authority file listed from executing: `xauth info`

<<<<<<< HEAD
=======
### Launching additional shell into a running container
If the container was launched with `--name openem`, then the following command
launches another bash process in the running container:

`docker exec --env=DISPLAY -it openem bash`

Substitute `openem` for what ever you named your container. If you didn't name
your container, then you need to find your running container via `docker ps`
and use:

`docker exec --env=DISPLAY -it <hash_of_container> bash`

>>>>>>> ae26d257
## Running the deployment library demo

* Navigate to examples/deploy/python.
* Type:

```shell
python video.py -h
```

* This will show you the command line arguments to process a series of videos end to end. The command will look something like:

```shell
python video.py \
    <path to openem_example_data>/find_ruler/find_ruler.pb \
    <path to openem_example_data>/detect/detect.pb \
    <path to openem_example_data>/classify/classify.pb \
    <path to openem_example_data>/count/count.pb \
    <path to video 1> <path to video 2> <path to video 3>
```

* The output will be a csv file with the same base name and location as each video.

### Running with Docker

* If you do not want to enter a docker bash shell and instead want to process a video directly, you can use the following command:

```shell
nvidia-docker run --rm -ti -v \
    <path to openem_example_data>/deploy:/openem_models \
    -e find_ruler_model=/openem_models/find_ruler/find_ruler.pb \
    -e detect_model=/openem_models/detect/detect.pb \
    -e classify_model=/openem_models/classify/classify.pb \
    -e count_model=/openem_models/count/count.pb \
    -e video_paths="<path to video 1> <path to video 2> <path to video 3>" \
    -e CUDA_VISIBLE_DEVICES=0 cvisionai/openem
```

## Deployment library

Navigate to examples/deploy.  This directory contains the examples for the main library in the cc directory, plus python and csharp if you built the bindings to the main library.  Source files for these examples are located [here][ExampleSources] for your inspection.  In addition, there is a script that will run all of the examples for you if you point it to the location of the example data.  This script is called [run_all.py][RunAll].

Now invoke the [run_all.py][RunAll] script to see how to run it:

```shell
python run_all.py -h
```

This will show you the command line options for this script, and give you 
an explanation of each of the available examples to run.  The simplest way
to invoke the script is as follows:

```shell
python run_all.py <path to OpenEM example data>
```

Doing so will run all available examples in all languages for which you 
built the software.

Once you are able to run the examples, you are encouraged to inspect the 
source code for the language that you plan to use for your application.

## Training library

To train a model from the example data you will need to modify the configuration file included with the distribution at train/train.ini. This file is included as an example so you will need to modify some paths in it to get it working. Start by making a copy of this file and modify the paths section as follows:

```shell
[Paths]
# Path to directory that contains training data.
TrainDir=<Path to OpenEM example data>/train
# Path to directory for storing intermediate outputs.
WorkDir=<Path where you want to store working files>
# Path to directory for storing final model outputs.
ModelDir=<Path where you want to store models>
# Path to directory that contains test data.
TestDir=<Path to OpenEM example data>/test
```

TrainDir is the path to the example training data. WorkDir is where temporary files are stored during training. ModelDir contains model outputs that can be used directly by the deployment library.  Once you have modified your copy of train.ini to use the right paths on your system, you can do the following:

```shell
python train.py train.ini extract_images
```

Where train.ini is your modified copy. This command will go through the videos and annotations and start dumping images into the working directory. It will take a few hours to complete. Images are dumped in:

```shell
<WorkDir>/train_imgs
```

Next, you can do some training. To train the find ruler model you can do the following command:

```shell
python train.py train.ini find_ruler_train
```

This will start training the find ruler model. This will take a while. If you want to monitor the training outside of the command line, you can use Tensorboard. This is a program that serves a webpage for monitoring losses during training runs. Use the following command:

```shell
tensorboard --logdir <path to WorkDir>/tensorboard --port 10000
```

![Tensorboard example](https://user-images.githubusercontent.com/47112112/60043826-fca98000-968e-11e9-848f-10347587f832.png)

Then you can open a web browser on the same machine and go to 127.0.0.1:10000. This will display a live view of the training results. You can also use a different machine on the same network and modify the IP address accordingly. All training steps output tensorboard files, so you can monitor training of any of the openem models using this utility.

Once training completes, a new model will be converted to protobuf format and saved at:

```shell
<ModelDir>/deploy/find_ruler/find_ruler.pb
```

This file is the same format used in the example data for the deployment library.

Now that we have a model for finding rulers, we can run the algorithm on all of our extracted images. Run the following command:

```shell
python train.py train.ini find_ruler_predict
```

This will use the model that we just trained to find the ruler endpoints. The outputs of this are stored at:

```shell
<WorkDir>/inference/find_ruler.csv
```

This file has a simple format, which is just a csv containing the video ID and (x, y) location in pixels of the ruler endpoints. Note that this makes the assumption that the ruler is not moving within a particular video. If it is, you will need to split up your videos into segments in which the ruler is stationary (only for training purposes).

It is possible to train only particular models in openem. Suppose we always know the position of the ruler in our videos and do not need the find ruler algorithm. In this case, we can manually create our own find ruler inference file that contains the same information and store it in the path above. So for example, if we know the ruler is always horizontal spanning the entire video frame, we would use the same (x, y) coordinates for every video in the csv.

The next step is extracting the regions of interest for the videos as determined in the previous step. Run the following:

```shell
python train.py train.ini extract_rois
```

This will dump the ROI image corresponding to each extracted image into:

```shell
<WorkDir>/train_rois
```

Now we are ready to train the detection model. Run the following:

```shell
python train.py train.ini detect_train
```

This training will likely take a couple days. As before you can monitor progress using tensorboard.

By default, the model weights saved to protobuf format are those that correspond to the epoch that yielded the lowest validation loss during training. For various reasons we may wish to choose a different epoch. In this tutorial, we will choose a different epoch for the detect model so that it will be more likely to work on fish when they are covered by a hand. To do this use the following command:

```shell
python select_epoch.py train.ini detect 8
```

This will save over the previously saved detection model in protobuf format, using the model weights from epoch 8. This epoch was selected for this tutorial after some experimentation. You can use the select_epoch.py script to select the epoch of any of the four openem models.

Besides using it for selecting an earlier epoch, select_epoch.py can also be used when you wish to terminate a training run early. For example, you may find that a training run has converged (losses are no longer decreasing) after 20 epochs even though you have set the number of epochs to 50. If you stop the training run, the script will not get to the point where it writes the best model to disk in protobuf format. This script will allow you to write the latest epoch to protobuf format manually.

Now we can do detection on all of the ROI images:

```shell
python train.py train.ini detect_predict
```

This will create a new inference output at:

```shell
<WorkDir>/inference/detect.csv
```

As with the find ruler output, if you have a situation where you do not need detection (you always know where the fish is) then you can create this file manually and continue with the next steps.

Next we can extract the detection images:

```shell
python train.py train.ini extract_dets
```

This will dump all of the detection outputs into:

```shell
<WorkDir>/train_dets
```

And finally we can repeat the train/predict cycle for the classifier and counting algorithms:

```shell
python train.py train.ini classify_train
python train.py train.ini classify_predict
python train.py train.ini count_train
```

As with other training steps, these will take a while and can be monitored with TensorBoard. We should now have protobuf models in our designated model directory for all four models.

To test our newly trained models, we can use the test videos included with the openem example data. Run the following command:

```shell
python train.py train.ini test_predict
```

This will run the algorithm models end to end on all videos in the TestDir as specified in train.ini. The outputs will be in:

```shell
<WorkDir>/test
```

One csv will be output for each test video, and will contain the keyframe and species of each fish found. We can compare these outputs to the truth data contained in the example data with the following command:

```shell
python train.py train.ini test_eval
```

# Building Datasets

Now that you have done training using the example data, you can try doing the same with your own data.  Follow the [data collection][DataCollection] and [annotation][Annotation] guidelines to build your own training set. Once you have a dataset, you can modify the train.ini file's Data section to include new species to match your data, then repeat the same training process you went through with the example data.

[Releases]: https://github.com/openem-team/openem/releases
[ExampleData]: http://academictorrents.com/download/b2a418e07b033bbb37ff46d030d9633d365c148e.torrent
[ExampleSources]: ../examples/deploy
[Anaconda]: https://www.anaconda.com/download/
[RunAll]: ../examples/deploy/run_all.py
[TrainingEnvironment]: ./training_environment.md
[NvidiaDocker]: https://github.com/nvidia/nvidia-docker/wiki/Installation-(version-2.0)
[DataCollection]: ./data_collection.md
[Annotation]: ./annotation.md
<|MERGE_RESOLUTION|>--- conflicted
+++ resolved
@@ -48,8 +48,6 @@
 
 Note: Instead of `$HOME/.Xauthority` one should use the authority file listed from executing: `xauth info`
 
-<<<<<<< HEAD
-=======
 ### Launching additional shell into a running container
 If the container was launched with `--name openem`, then the following command
 launches another bash process in the running container:
@@ -62,7 +60,6 @@
 
 `docker exec --env=DISPLAY -it <hash_of_container> bash`
 
->>>>>>> ae26d257
 ## Running the deployment library demo
 
 * Navigate to examples/deploy/python.
